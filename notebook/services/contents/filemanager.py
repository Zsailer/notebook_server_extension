"""A contents manager that uses the local file system for storage."""

# Copyright (c) Jupyter Development Team.
# Distributed under the terms of the Modified BSD License.

from datetime import datetime
import errno
import io
import os
import shutil
import stat
import sys
import warnings
import mimetypes
import nbformat

from send2trash import send2trash
from tornado import web

from .filecheckpoints import FileCheckpoints
from .fileio import FileManagerMixin
from .manager import ContentsManager
from ...utils import exists

from ipython_genutils.importstring import import_item
from traitlets import Any, Unicode, Bool, TraitError, observe, default, validate
from ipython_genutils.py3compat import getcwd, string_types

from notebook import _tz as tz
from notebook.utils import (
    is_hidden, is_file_hidden,
    to_api_path,
)
from notebook.base.handlers import AuthenticatedFileHandler
from notebook.transutils import _

try:
    from os.path import samefile
except ImportError:
    # windows + py2
    from notebook.utils import samefile_simple as samefile

_script_exporter = None


def _post_save_script(model, os_path, contents_manager, **kwargs):
    """convert notebooks to Python script after save with nbconvert

    replaces `jupyter notebook --script`
    """
    from nbconvert.exporters.script import ScriptExporter
    warnings.warn("`_post_save_script` is deprecated and will be removed in Notebook 5.0", DeprecationWarning)

    if model['type'] != 'notebook':
        return

    global _script_exporter
    if _script_exporter is None:
        _script_exporter = ScriptExporter(parent=contents_manager)
    log = contents_manager.log

    base, ext = os.path.splitext(os_path)
    script, resources = _script_exporter.from_filename(os_path)
    script_fname = base + resources.get('output_extension', '.txt')
    log.info("Saving script /%s", to_api_path(script_fname, contents_manager.root_dir))
    with io.open(script_fname, 'w', encoding='utf-8') as f:
        f.write(script)


class FileContentsManager(FileManagerMixin, ContentsManager):

    root_dir = Unicode(config=True)

    @default('root_dir')
    def _default_root_dir(self):
        try:
            return self.parent.notebook_dir
        except AttributeError:
            return getcwd()

    save_script = Bool(False, config=True, help='DEPRECATED, use post_save_hook. Will be removed in Notebook 5.0')
    @observe('save_script')
    def _update_save_script(self, change):
        if not change['new']:
            return
        self.log.warning("""
        `--script` is deprecated and will be removed in notebook 5.0.

        You can trigger nbconvert via pre- or post-save hooks:

            ContentsManager.pre_save_hook
            FileContentsManager.post_save_hook

        A post-save hook has been registered that calls:

            jupyter nbconvert --to script [notebook]

        which behaves similarly to `--script`.
        """)

        self.post_save_hook = _post_save_script

    post_save_hook = Any(None, config=True, allow_none=True,
        help="""Python callable or importstring thereof

        to be called on the path of a file just saved.

        This can be used to process the file on disk,
        such as converting the notebook to a script or HTML via nbconvert.

        It will be called as (all arguments passed by keyword)::

            hook(os_path=os_path, model=model, contents_manager=instance)

        - path: the filesystem path to the file just written
        - model: the model representing the file
        - contents_manager: this ContentsManager instance
        """
    )

    @validate('post_save_hook')
    def _validate_post_save_hook(self, proposal):
        value = proposal['value']
        if isinstance(value, string_types):
            value = import_item(value)
        if not callable(value):
            raise TraitError("post_save_hook must be callable")
        return value

    def run_post_save_hook(self, model, os_path):
        """Run the post-save hook if defined, and log errors"""
        if self.post_save_hook:
            try:
                self.log.debug("Running post-save hook on %s", os_path)
                self.post_save_hook(os_path=os_path, model=model, contents_manager=self)
            except Exception as e:
                self.log.error("Post-save hook failed o-n %s", os_path, exc_info=True)
                raise web.HTTPError(500, u'Unexpected error while running post hook save: %s' % e)

    @validate('root_dir')
    def _validate_root_dir(self, proposal):
        """Do a bit of validation of the root_dir."""
        value = proposal['value']
        if not os.path.isabs(value):
            # If we receive a non-absolute path, make it absolute.
            value = os.path.abspath(value)
        if not os.path.isdir(value):
            raise TraitError("%r is not a directory" % value)
        return value

    @default('checkpoints_class')
    def _checkpoints_class_default(self):
        return FileCheckpoints

    delete_to_trash = Bool(True, config=True,
        help="""If True (default), deleting files will send them to the
        platform's trash/recycle bin, where they can be recovered. If False,
        deleting files really deletes them.""")

    @default('files_handler_class')
    def _files_handler_class_default(self):
        return AuthenticatedFileHandler

    @default('files_handler_params')
    def _files_handler_params_default(self):
        return {'path': self.root_dir}

    def is_hidden(self, path):
        """Does the API style path correspond to a hidden directory or file?

        Parameters
        ----------
        path : string
            The path to check. This is an API path (`/` separated,
            relative to root_dir).

        Returns
        -------
        hidden : bool
            Whether the path exists and is hidden.
        """
        path = path.strip('/')
        os_path = self._get_os_path(path=path)
        return is_hidden(os_path, self.root_dir)

    def _get_file_size(self, path):
        try:
<<<<<<< HEAD
            # size of file
=======
>>>>>>> 2e9ba4a1
            size = os.path.getsize(path)
        except (ValueError, OSError):
            self.log.warning('Unable to get size.')
            size = None
<<<<<<< HEAD
            
        return size


=======
        return size

>>>>>>> 2e9ba4a1
    def file_exists(self, path):
        """Returns True if the file exists, else returns False.

        API-style wrapper for os.path.isfile

        Parameters
        ----------
        path : string
            The relative path to the file (with '/' as separator)

        Returns
        -------
        exists : bool
            Whether the file exists.
        """
        path = path.strip('/')
        os_path = self._get_os_path(path)
        return os.path.isfile(os_path)

    def dir_exists(self, path):
        """Does the API-style path refer to an extant directory?

        API-style wrapper for os.path.isdir

        Parameters
        ----------
        path : string
            The path to check. This is an API path (`/` separated,
            relative to root_dir).

        Returns
        -------
        exists : bool
            Whether the path is indeed a directory.
        """
        path = path.strip('/')
        os_path = self._get_os_path(path=path)
        return os.path.isdir(os_path)

    def exists(self, path):
        """Returns True if the path exists, else returns False.

        API-style wrapper for os.path.exists

        Parameters
        ----------
        path : string
            The API path to the file (with '/' as separator)

        Returns
        -------
        exists : bool
            Whether the target exists.
        """
        path = path.strip('/')
        os_path = self._get_os_path(path=path)
        return exists(os_path)

    def _base_model(self, path):
        """Build the common base of a contents model"""
        os_path = self._get_os_path(path)
        info = os.lstat(os_path)
        try:
            last_modified = tz.utcfromtimestamp(info.st_mtime)
        except (ValueError, OSError):
            # Files can rarely have an invalid timestamp
            # https://github.com/jupyter/notebook/issues/2539
            # https://github.com/jupyter/notebook/issues/2757
            # Use the Unix epoch as a fallback so we don't crash.
            self.log.warning('Invalid mtime %s for %s', info.st_mtime, os_path)
            last_modified = datetime(1970, 1, 1, 0, 0, tzinfo=tz.UTC)

        try:
            created = tz.utcfromtimestamp(info.st_ctime)
        except (ValueError, OSError):  # See above
            self.log.warning('Invalid ctime %s for %s', info.st_ctime, os_path)
            created = datetime(1970, 1, 1, 0, 0, tzinfo=tz.UTC)

<<<<<<< HEAD

=======
>>>>>>> 2e9ba4a1
        # Create the base model.
        model = {}
        model['name'] = path.rsplit('/', 1)[-1]
        model['path'] = path
        model['last_modified'] = last_modified
        model['created'] = created
        model['content'] = None
        model['format'] = None
        model['mimetype'] = None

        try:
            model['writable'] = os.access(os_path, os.W_OK)
        except OSError:
            self.log.error("Failed to check write permissions on %s", os_path)
            model['writable'] = False
        return model

    def _dir_model(self, path, content=True):
        """Build a model for a directory

        if content is requested, will include a listing of the directory
        """
        os_path = self._get_os_path(path)

        four_o_four = u'directory does not exist: %r' % path

        if not os.path.isdir(os_path):
            raise web.HTTPError(404, four_o_four)
        elif is_hidden(os_path, self.root_dir) and not self.allow_hidden:
            self.log.info("Refusing to serve hidden directory %r, via 404 Error",
                os_path
            )
            raise web.HTTPError(404, four_o_four)

        model = self._base_model(path)
        model['type'] = 'directory'
        if content:
            model['content'] = contents = []
            os_dir = self._get_os_path(path)
            for name in os.listdir(os_dir):
                try:
                    os_path = os.path.join(os_dir, name)
                except UnicodeDecodeError as e:
                    self.log.warning(
                        "failed to decode filename '%s': %s", name, e)
                    continue

                try:
                    st = os.lstat(os_path)
                except OSError as e:
                    # skip over broken symlinks in listing
                    if e.errno == errno.ENOENT:
                        self.log.warning("%s doesn't exist", os_path)
                    else:
                        self.log.warning("Error stat-ing %s: %s", os_path, e)
                    continue

                if (not stat.S_ISLNK(st.st_mode)
                        and not stat.S_ISREG(st.st_mode)
                        and not stat.S_ISDIR(st.st_mode)):
                    self.log.debug("%s not a regular file", os_path)
                    continue

                if self.should_list(name) and not is_file_hidden(os_path, stat_res=st):
                    contents.append(self.get(
                        path='%s/%s' % (path, name),
                        content=False)
                    )

            model['format'] = 'json'

        return model


    def _file_model(self, path, content=True, format=None):
        """Build a model for a file

        if content is requested, include the file contents.

        format:
          If 'text', the contents will be decoded as UTF-8.
          If 'base64', the raw bytes contents will be encoded as base64.
          If not specified, try to decode as UTF-8, and fall back to base64
        """
        model = self._base_model(path)
        model['type'] = 'file'

        os_path = self._get_os_path(path)
        model['mimetype'] = mimetypes.guess_type(os_path)[0]
<<<<<<< HEAD
                
=======
>>>>>>> 2e9ba4a1
        model['size'] = self._get_file_size(os_path)

        if content:
            content, format = self._read_file(os_path, format)
            if model['mimetype'] is None:
                default_mime = {
                    'text': 'text/plain',
                    'base64': 'application/octet-stream'
                }[format]
                model['mimetype'] = default_mime

            model.update(
                content=content,
                format=format,
            )

        return model

    def _notebook_model(self, path, content=True):
        """Build a notebook model

        if content is requested, the notebook content will be populated
        as a JSON structure (not double-serialized)
        """
        model = self._base_model(path)
        model['type'] = 'notebook'
        os_path = self._get_os_path(path)
        model['size'] = self._get_file_size(os_path)
<<<<<<< HEAD

=======
>>>>>>> 2e9ba4a1
        
        if content:
            nb = self._read_notebook(os_path, as_version=4)
            self.mark_trusted_cells(nb, path)
            model['content'] = nb
            model['format'] = 'json'
            self.validate_notebook_model(model)
            
<<<<<<< HEAD
            
=======
>>>>>>> 2e9ba4a1
        return model

    def get(self, path, content=True, type=None, format=None):
        """ Takes a path for an entity and returns its model

        Parameters
        ----------
        path : str
            the API path that describes the relative path for the target
        content : bool
            Whether to include the contents in the reply
        type : str, optional
            The requested type - 'file', 'notebook', or 'directory'.
            Will raise HTTPError 400 if the content doesn't match.
        format : str, optional
            The requested format for file contents. 'text' or 'base64'.
            Ignored if this returns a notebook or directory model.

        Returns
        -------
        model : dict
            the contents model. If content=True, returns the contents
            of the file or directory as well.
        """
        path = path.strip('/')

        if not self.exists(path):
            raise web.HTTPError(404, u'No such file or directory: %s' % path)

        os_path = self._get_os_path(path)
        if os.path.isdir(os_path):
            if type not in (None, 'directory'):
                raise web.HTTPError(400,
                                u'%s is a directory, not a %s' % (path, type), reason='bad type')
            model = self._dir_model(path, content=content)
        elif type == 'notebook' or (type is None and path.endswith('.ipynb')):
            model = self._notebook_model(path, content=content)
        else:
            if type == 'directory':
                raise web.HTTPError(400,
                                u'%s is not a directory' % path, reason='bad type')
            model = self._file_model(path, content=content, format=format)
        return model

    def _save_directory(self, os_path, model, path=''):
        """create a directory"""
        if is_hidden(os_path, self.root_dir) and not self.allow_hidden:
            raise web.HTTPError(400, u'Cannot create hidden directory %r' % os_path)
        if not os.path.exists(os_path):
            with self.perm_to_403():
                os.mkdir(os_path)
        elif not os.path.isdir(os_path):
            raise web.HTTPError(400, u'Not a directory: %s' % (os_path))
        else:
            self.log.debug("Directory %r already exists", os_path)

    def save(self, model, path=''):
        """Save the file model and return the model with no content."""
        path = path.strip('/')

        if 'type' not in model:
            raise web.HTTPError(400, u'No file type provided')
        if 'content' not in model and model['type'] != 'directory':
            raise web.HTTPError(400, u'No file content provided')

        os_path = self._get_os_path(path)
        self.log.debug("Saving %s", os_path)

        self.run_pre_save_hook(model=model, path=path)

        try:
            if model['type'] == 'notebook':
                nb = nbformat.from_dict(model['content'])
                self.check_and_sign(nb, path)
                self._save_notebook(os_path, nb)
                # One checkpoint should always exist for notebooks.
                if not self.checkpoints.list_checkpoints(path):
                    self.create_checkpoint(path)
            elif model['type'] == 'file':
                # Missing format will be handled internally by _save_file.
                self._save_file(os_path, model['content'], model.get('format'))
            elif model['type'] == 'directory':
                self._save_directory(os_path, model, path)
            else:
                raise web.HTTPError(400, "Unhandled contents type: %s" % model['type'])
        except web.HTTPError:
            raise
        except Exception as e:
            self.log.error(u'Error while saving file: %s %s', path, e, exc_info=True)
            raise web.HTTPError(500, u'Unexpected error while saving file: %s %s' % (path, e))

        validation_message = None
        if model['type'] == 'notebook':
            self.validate_notebook_model(model)
            validation_message = model.get('message', None)

        model = self.get(path, content=False)
        if validation_message:
            model['message'] = validation_message

        self.run_post_save_hook(model=model, os_path=os_path)

        return model

    def delete_file(self, path):
        """Delete file at path."""
        path = path.strip('/')
        os_path = self._get_os_path(path)
        rm = os.unlink
        if not os.path.exists(os_path):
            raise web.HTTPError(404, u'File or directory does not exist: %s' % os_path)

        def _check_trash(os_path):
            if sys.platform in {'win32', 'darwin'}:
                return True

            # It's a bit more nuanced than this, but until we can better
            # distinguish errors from send2trash, assume that we can only trash
            # files on the same partition as the home directory.
            file_dev = os.stat(os_path).st_dev
            home_dev = os.stat(os.path.expanduser('~')).st_dev
            return file_dev == home_dev

        if self.delete_to_trash:
            if _check_trash(os_path):
                self.log.debug("Sending %s to trash", os_path)
                # Looking at the code in send2trash, I don't think the errors it
                # raises let us distinguish permission errors from other errors in
                # code. So for now, just let them all get logged as server errors.
                send2trash(os_path)
                return
            else:
                self.log.warning("Skipping trash for %s, on different device "
                                 "to home directory", os_path)

        if os.path.isdir(os_path):
            listing = os.listdir(os_path)
            # Don't permanently delete non-empty directories.
            # A directory containing only leftover checkpoints is
            # considered empty.
            cp_dir = getattr(self.checkpoints, 'checkpoint_dir', None)
            for entry in listing:
                if entry != cp_dir:
                    raise web.HTTPError(400, u'Directory %s not empty' % os_path)
            self.log.debug("Removing directory %s", os_path)
            with self.perm_to_403():
                shutil.rmtree(os_path)
        else:
            self.log.debug("Unlinking file %s", os_path)
            with self.perm_to_403():
                rm(os_path)

    def rename_file(self, old_path, new_path):
        """Rename a file."""
        old_path = old_path.strip('/')
        new_path = new_path.strip('/')
        if new_path == old_path:
            return

        new_os_path = self._get_os_path(new_path)
        old_os_path = self._get_os_path(old_path)

        # Should we proceed with the move?
        if os.path.exists(new_os_path) and not samefile(old_os_path, new_os_path):
            raise web.HTTPError(409, u'File already exists: %s' % new_path)

        # Move the file
        try:
            with self.perm_to_403():
                shutil.move(old_os_path, new_os_path)
        except web.HTTPError:
            raise
        except Exception as e:
            raise web.HTTPError(500, u'Unknown error renaming file: %s %s' % (old_path, e))

    def info_string(self):
        return _("Serving notebooks from local directory: %s") % self.root_dir

    def get_kernel_path(self, path, model=None):
        """Return the initial API path of  a kernel associated with a given notebook"""
        if self.dir_exists(path):
            return path
        if '/' in path:
            parent_dir = path.rsplit('/', 1)[0]
        else:
            parent_dir = ''
        return parent_dir<|MERGE_RESOLUTION|>--- conflicted
+++ resolved
@@ -185,23 +185,13 @@
 
     def _get_file_size(self, path):
         try:
-<<<<<<< HEAD
             # size of file
-=======
->>>>>>> 2e9ba4a1
             size = os.path.getsize(path)
         except (ValueError, OSError):
             self.log.warning('Unable to get size.')
             size = None
-<<<<<<< HEAD
-            
         return size
 
-
-=======
-        return size
-
->>>>>>> 2e9ba4a1
     def file_exists(self, path):
         """Returns True if the file exists, else returns False.
 
@@ -280,10 +270,6 @@
             self.log.warning('Invalid ctime %s for %s', info.st_ctime, os_path)
             created = datetime(1970, 1, 1, 0, 0, tzinfo=tz.UTC)
 
-<<<<<<< HEAD
-
-=======
->>>>>>> 2e9ba4a1
         # Create the base model.
         model = {}
         model['name'] = path.rsplit('/', 1)[-1]
@@ -373,10 +359,6 @@
 
         os_path = self._get_os_path(path)
         model['mimetype'] = mimetypes.guess_type(os_path)[0]
-<<<<<<< HEAD
-                
-=======
->>>>>>> 2e9ba4a1
         model['size'] = self._get_file_size(os_path)
 
         if content:
@@ -405,10 +387,6 @@
         model['type'] = 'notebook'
         os_path = self._get_os_path(path)
         model['size'] = self._get_file_size(os_path)
-<<<<<<< HEAD
-
-=======
->>>>>>> 2e9ba4a1
         
         if content:
             nb = self._read_notebook(os_path, as_version=4)
@@ -417,10 +395,6 @@
             model['format'] = 'json'
             self.validate_notebook_model(model)
             
-<<<<<<< HEAD
-            
-=======
->>>>>>> 2e9ba4a1
         return model
 
     def get(self, path, content=True, type=None, format=None):
